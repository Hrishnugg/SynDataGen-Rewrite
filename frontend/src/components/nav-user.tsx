"use client"

import { useRouter } from 'next/navigation';
<<<<<<< HEAD
import Link from 'next/link';
import { useLogoutMutation } from '@/features/auth/authApiSlice';
=======
import { useLogoutMutation, useGetSessionQuery } from '@/features/auth/authApiSlice';
>>>>>>> ebabb543
import { toast } from "sonner";
import {
  IconCreditCard,
  IconDotsVertical,
  IconLogout,
  IconNotification,
  IconUserCircle,
} from "@tabler/icons-react"

import {
  Avatar,
  AvatarFallback,
  AvatarImage,
} from "@/components/shadcn/avatar"
import {
  DropdownMenu,
  DropdownMenuContent,
  DropdownMenuGroup,
  DropdownMenuItem,
  DropdownMenuLabel,
  DropdownMenuSeparator,
  DropdownMenuTrigger,
} from "@/components/shadcn/dropdown-menu"
import {
  SidebarMenu,
  SidebarMenuButton,
  SidebarMenuItem,
  useSidebar,
} from "@/components/shadcn/sidebar"

export function NavUser() {
  const { data: session, isLoading: isSessionLoading, isError } = useGetSessionQuery();
  const { isMobile } = useSidebar()
  const router = useRouter()
  const [logout, { isLoading: isLogoutLoading }] = useLogoutMutation()

  const handleLogout = async () => {
    try {
      await logout().unwrap()
      toast.success("Logout successful")
      router.push('/auth/login')
    } catch (err) {
      console.error('Logout failed:', err)
      toast.error("Logout failed. Please try again.")
    }
  }

  if (isSessionLoading) {
    return (
      <SidebarMenu>
        <SidebarMenuItem>
          <SidebarMenuButton size="lg" className="animate-pulse">
             <div className="h-8 w-8 rounded-lg bg-muted"></div>
             <div className="flex-1 space-y-1">
               <div className="h-3 w-20 rounded bg-muted"></div>
               <div className="h-2 w-24 rounded bg-muted"></div>
             </div>
          </SidebarMenuButton>
        </SidebarMenuItem>
      </SidebarMenu>
    );
  }

  if (isError || !session) {
     return null; 
  }

  const userName = session.name;
  const userEmail = session.email;
  const userAvatar = session.avatar || "/avatars/placeholder.jpg";
  const avatarFallback = userName ? userName.substring(0, 2).toUpperCase() : "U";

  return (
    <SidebarMenu>
      <SidebarMenuItem>
        <DropdownMenu>
          <DropdownMenuTrigger asChild>
            <SidebarMenuButton
              size="lg"
              className="data-[state=open]:bg-sidebar-accent data-[state=open]:text-sidebar-accent-foreground"
            >
              <Avatar className="h-8 w-8 rounded-lg grayscale">
                <AvatarImage src={userAvatar} alt={userName} />
                <AvatarFallback className="rounded-lg">{avatarFallback}</AvatarFallback>
              </Avatar>
              <div className="grid flex-1 text-left text-sm leading-tight">
                <span className="truncate font-medium">{userName}</span>
                <span className="text-muted-foreground truncate text-xs">
                  {userEmail}
                </span>
              </div>
              <IconDotsVertical className="ml-auto size-4" />
            </SidebarMenuButton>
          </DropdownMenuTrigger>
          <DropdownMenuContent
            className="w-(--radix-dropdown-menu-trigger-width) min-w-56 rounded-lg"
            side={isMobile ? "bottom" : "right"}
            align="end"
            sideOffset={4}
          >
            <DropdownMenuLabel className="p-0 font-normal">
              <div className="flex items-center gap-2 px-1 py-1.5 text-left text-sm">
                <Avatar className="h-8 w-8 rounded-lg">
                  <AvatarImage src={userAvatar} alt={userName} />
                  <AvatarFallback className="rounded-lg">{avatarFallback}</AvatarFallback>
                </Avatar>
                <div className="grid flex-1 text-left text-sm leading-tight">
                  <span className="truncate font-medium">{userName}</span>
                  <span className="text-muted-foreground truncate text-xs">
                    {userEmail}
                  </span>
                </div>
              </div>
            </DropdownMenuLabel>
            <DropdownMenuSeparator />
            <DropdownMenuGroup>
              <DropdownMenuItem asChild>
                <Link href="/account">
                  <IconUserCircle />
                  Account
                </Link>
              </DropdownMenuItem>
              <DropdownMenuItem asChild>
                <Link href="/billing">
                  <IconCreditCard />
                  Billing
                </Link>
              </DropdownMenuItem>
            </DropdownMenuGroup>
            <DropdownMenuSeparator />
            <DropdownMenuItem onClick={handleLogout} disabled={isLogoutLoading}>
              <IconLogout className="mr-2 h-4 w-4" />
              {isLogoutLoading ? "Logging out..." : "Log out"}
            </DropdownMenuItem>
          </DropdownMenuContent>
        </DropdownMenu>
      </SidebarMenuItem>
    </SidebarMenu>
  )
}<|MERGE_RESOLUTION|>--- conflicted
+++ resolved
@@ -1,12 +1,8 @@
 "use client"
 
 import { useRouter } from 'next/navigation';
-<<<<<<< HEAD
 import Link from 'next/link';
-import { useLogoutMutation } from '@/features/auth/authApiSlice';
-=======
 import { useLogoutMutation, useGetSessionQuery } from '@/features/auth/authApiSlice';
->>>>>>> ebabb543
 import { toast } from "sonner";
 import {
   IconCreditCard,
