--- conflicted
+++ resolved
@@ -50,18 +50,13 @@
                <ul className="text-gray-400 space-y-2 mb-8 text-center flex-grow">
                  <li>250,000 Records Monthly</li>
                </ul>
-<<<<<<< HEAD
-               <Link href="/auth/signup?plan=basic"> 
-                 <MagicButton className="mt-auto">
-=======
                <Link 
                  href="https://buy.stripe.com/14keYRd5Wafn43maEE" 
                  className="mt-auto" 
                  target="_blank" 
                  rel="noopener noreferrer"
                >
-                 <MagicButton>
->>>>>>> b0966a53
+                 <MagicButton className="mt-auto">
                    Get Started
                  </MagicButton>
                </Link>
@@ -75,18 +70,13 @@
                <ul className="text-gray-400 space-y-2 mb-8 text-center flex-grow">
                  <li>1,000,000 Records Monthly</li>
                </ul>
-<<<<<<< HEAD
-               <Link href="/auth/signup?plan=pro"> 
-                 <MagicButton className="mt-auto">
-=======
                <Link 
                  href="https://buy.stripe.com/9AQ5oh9TKcnvfM428a" 
                  className="mt-auto" 
                  target="_blank" 
                  rel="noopener noreferrer"
                >
-                 <MagicButton>
->>>>>>> b0966a53
+                 <MagicButton className="mt-auto">
                    Choose Pro
                  </MagicButton>
                </Link>
@@ -100,18 +90,13 @@
                <ul className="text-gray-400 space-y-2 mb-8 text-center flex-grow">
                  <li>5,000,000 Records Monthly</li>
                </ul>
-<<<<<<< HEAD
-               <Link href="/auth/signup?plan=ultra"> 
-                 <MagicButton className="mt-auto">
-                   Go Ultra
-=======
                <Link 
                  href="https://buy.stripe.com/8wM7wp7LC73b7fy289" 
                  className="mt-auto" 
                  target="_blank" 
                  rel="noopener noreferrer"
                >
-                 <MagicButton>
+                 <MagicButton className="mt-auto">
                    Go Ultra
                  </MagicButton>
                </Link>
@@ -131,7 +116,6 @@
                <Link href="/#waitlist" className="mt-auto">
                  <MagicButton>
                    Contact Sales
->>>>>>> b0966a53
                  </MagicButton>
                </Link>
              </div>
